"""repo2docker: convert git repositories into jupyter-suitable docker images

Images produced by repo2docker can be used with Jupyter notebooks standalone
or with BinderHub.

Usage:

    python -m repo2docker https://github.com/you/your-repo
"""
import argparse
import json
import sys
import logging
import os
import pwd
import subprocess
import tempfile
import time

import docker
from urllib.parse import urlparse
from docker.utils import kwargs_from_env
from docker.errors import DockerException
import escapism
from pythonjsonlogger import jsonlogger

from traitlets import Any, Dict, Int,  List, Unicode, default
from traitlets.config import Application

from . import __version__
from .buildpacks import (
    PythonBuildPack, DockerBuildPack, LegacyBinderDockerBuildPack,
    CondaBuildPack, JuliaBuildPack, BaseImage,
    RBuildPack, NixBuildPack
)
from . import contentproviders
from .utils import (
    ByteSpecification, maybe_cleanup, is_valid_docker_image_name,
    validate_and_generate_port_mapping, chdir
)


class Repo2Docker(Application):
    """An application for converting git repositories to docker images"""
    name = 'jupyter-repo2docker'
    version = __version__
    description = __doc__

    @default('log_level')
    def _default_log_level(self):
        """The application's default log level"""
        return logging.INFO

    git_workdir = Unicode(
        None,
        config=True,
        allow_none=True,
        help="""
        Working directory to use for check out of git repositories.

        The default is to use the system's temporary directory. Should be
        somewhere ephemeral, such as /tmp.
        """
    )

    subdir = Unicode(
        '',
        config=True,
        help="""
        Subdirectory of the git repository to examine.

        Defaults to ''.
        """
    )

    cache_from = List(
        [],
        config=True,
        help="""
        List of images to try & re-use cached image layers from.

        Docker only tries to re-use image layers from images built locally,
        not pulled from a registry. We can ask it to explicitly re-use layers
        from non-locally built images by through the 'cache_from' parameter.
        """
    )

    buildpacks = List(
        [
            LegacyBinderDockerBuildPack,
            DockerBuildPack,
            JuliaBuildPack,
            NixBuildPack,
            RBuildPack,
            CondaBuildPack,
            PythonBuildPack,
        ],
        config=True,
        help="""
        Ordered list of BuildPacks to try when building a git repository.
        """
    )

    default_buildpack = Any(
        PythonBuildPack,
        config=True,
        help="""
        The default build pack to use when no other buildpacks are found.
        """
    )

    # Git is our content provider of last resort. This is to maintain the
    # old behaviour when git and local directories were the only supported
    # content providers. We can detect local directories from the path, but
    # detecting if something will successfully `git clone` is very hard if all
    # you can do is look at the path/URL to it.
    content_providers = List(
        [
            contentproviders.Local,
            contentproviders.Git,
        ],
        config=True,
        help="""
        Ordered list by priority of ContentProviders to try in turn to fetch
        the contents specified by the user.
        """
    )

    build_memory_limit = ByteSpecification(
        0,
        help="""
        Total memory that can be used by the docker image building process.

        Set to 0 for no limits.
        """,
        config=True
    )

    volumes = Dict(
        {},
        help="""
        Volumes to mount when running the container.

        Only used when running, not during build process!

        Use a key-value pair, with the key being the volume source &
        value being the destination volume.

        Both source and destination can be relative. Source is resolved
        relative to the current working directory on the host, and
        destination is resolved relative to the working directory of the
        image - ($HOME by default)
        """,
        config=True
    )

    user_id = Int(
        help="""
        UID of the user to create inside the built image.

        Should be a uid that is not currently used by anything in the image.
        Defaults to uid of currently running user, since that is the most
        common case when running r2d manually.

        Might not affect Dockerfile builds.
        """,
        config=True
    )

    @default('user_id')
    def _user_id_default(self):
        """
        Default user_id to current running user.
        """
        return os.geteuid()

    user_name = Unicode(
        'jovyan',
        help="""
        Username of the user to create inside the built image.

        Should be a username that is not currently used by anything in the
        image, and should conform to the restrictions on user names for Linux.

        Defaults to username of currently running user, since that is the most
        common case when running repo2docker manually.
        """,
        config=True
    )

    @default('user_name')
    def _user_name_default(self):
        """
        Default user_name to current running user.
        """
        return pwd.getpwuid(os.getuid()).pw_name

    appendix = Unicode(
        config=True,
        help="""
        Appendix of Dockerfile commands to run at the end of the build.

        Can be used to customize the resulting image after all
        standard build steps finish.
        """
    )

    def fetch(self, url, ref, checkout_path):
        """Fetch the contents of `url` and place it in `checkout_path`.

        The `ref` parameter specifies what "version" of the contents should be
        fetched. In the case of a git repository `ref` is the SHA-1 of a commit.

        Iterate through possible content providers until a valid provider,
        based on URL, is found.
        """
        picked_content_provider = None
        for ContentProvider in self.content_providers:
            cp = ContentProvider()
            spec = cp.detect(url, ref=ref)
            if spec is not None:
                picked_content_provider = cp
                self.log.info("Picked {cp} content "
                              "provider.\n".format(cp=cp.__class__.__name__))
                break

        if picked_content_provider is None:
            self.log.error("No matching content provider found for "
                           "{url}.".format(url=url))

        for log_line in picked_content_provider.fetch(
                spec, checkout_path, yield_output=self.json_logs):
            self.log.info(log_line, extra=dict(phase='fetching'))

    def validate_image_name(self, image_name):
        """
        Validate image_name read by argparse

        Note: Container names must start with an alphanumeric character and
        can then use _ . or - in addition to alphanumeric.
        [a-zA-Z0-9][a-zA-Z0-9_.-]+

        Args:
            image_name (string): argument read by the argument parser

        Returns:
            unmodified image_name

        Raises:
            ArgumentTypeError: if image_name contains characters that do not
                               meet the logic that container names must start
                               with an alphanumeric character and can then
                               use _ . or - in addition to alphanumeric.
                               [a-zA-Z0-9][a-zA-Z0-9_.-]+
        """
        if not is_valid_docker_image_name(image_name):
            msg = ("%r is not a valid docker image name. Image name"
                   "must start with an alphanumeric character and"
                   "can then use _ . or - in addition to alphanumeric." % image_name)
            raise argparse.ArgumentTypeError(msg)
        return image_name

    def get_argparser(self):
        """Get arguments that may be used by repo2docker"""
        argparser = argparse.ArgumentParser()

        argparser.add_argument(
            '--config',
            default='repo2docker_config.py',
            help="Path to config file for repo2docker"
        )

        argparser.add_argument(
            '--json-logs',
            default=False,
            action='store_true',
            help='Emit JSON logs instead of human readable logs'
        )

        argparser.add_argument(
            'repo',
            help=('Path to repository that should be built. Could be '
                  'local path or a git URL.')
        )

        argparser.add_argument(
            '--image-name',
            help=('Name of image to be built. If unspecified will be '
                  'autogenerated'),
            type=self.validate_image_name
        )

        argparser.add_argument(
            '--ref',
            help=('If building a git url, which reference to check out. '
                  'E.g., `master`.')
        )

        argparser.add_argument(
            '--debug',
            help="Turn on debug logging",
            action='store_true',
        )

        argparser.add_argument(
            '--no-build',
            dest='build',
            action='store_false',
            help=('Do not actually build the image. Useful in conjunction '
                  'with --debug.')
        )

        argparser.add_argument(
            '--build-memory-limit',
            help='Total Memory that can be used by the docker build process'
        )

        argparser.add_argument(
            'cmd',
            nargs=argparse.REMAINDER,
            help='Custom command to run after building container'
        )

        argparser.add_argument(
            '--no-run',
            dest='run',
            action='store_false',
            help='Do not run container after it has been built'
        )

        argparser.add_argument(
            '--publish', '-p',
            dest='ports',
            action='append',
            help=('Specify port mappings for the image. Needs a command to '
                  'run in the container.')
        )

        argparser.add_argument(
            '--publish-all', '-P',
            dest='all_ports',
            action='store_true',
            help='Publish all exposed ports to random host ports.'
        )

        argparser.add_argument(
            '--no-clean',
            dest='clean',
            action='store_false',
            help="Don't clean up remote checkouts after we are done"
        )

        argparser.add_argument(
            '--push',
            dest='push',
            action='store_true',
            help='Push docker image to repository'
        )

        argparser.add_argument(
            '--volume', '-v',
            dest='volumes',
            action='append',
            help='Volumes to mount inside the container, in form src:dest',
            default=[]
        )

        argparser.add_argument(
            '--user-id',
            help='User ID of the primary user in the image',
            type=int
        )

        argparser.add_argument(
            '--user-name',
            help='Username of the primary user in the image',
        )

        argparser.add_argument(
            '--env', '-e',
            dest='environment',
            action='append',
            help='Environment variables to define at container run time',
            default=[]
        )

        argparser.add_argument(
            '--editable', '-E',
            dest='editable',
            action='store_true',
            help='Use the local repository in edit mode',
        )

        argparser.add_argument(
            '--appendix',
            type=str,
            help=self.traits()['appendix'].help,
        )

        argparser.add_argument(
            '--subdir',
            type=str,
            help=self.traits()['subdir'].help,
        )

        argparser.add_argument(
            '--version',
            dest='version',
            action='store_true',
            help='Print the repo2docker version and exit.'
        )

        argparser.add_argument(
            '--cache-from',
            action='append',
            default=[],
            help=self.traits()['cache_from'].help
        )

        return argparser

    def json_excepthook(self, etype, evalue, traceback):
        """Called on an uncaught exception when using json logging

        Avoids non-JSON output on errors when using --json-logs
        """
        self.log.error("Error during build: %s", evalue,
                       exc_info=(etype, evalue, traceback),
                       extra=dict(phase='failed'))

    def initialize(self, argv=None):
        """Init repo2docker configuration before start"""
        if argv is None:
            argv = sys.argv[1:]

        # version must be checked before parse, as repo/cmd are required and
        # will spit out an error if allowed to be parsed first.
        if '--version' in argv:
            print(self.version)
            sys.exit(0)

        args = self.get_argparser().parse_args(argv)

        if args.debug:
            self.log_level = logging.DEBUG

        self.load_config_file(args.config)
        if args.appendix:
            self.appendix = args.appendix

        self.repo = args.repo
        self.ref = args.ref
        # if the source exists locally we don't want to delete it at the end
        if os.path.exists(args.repo):
            self.cleanup_checkout = False
        else:
            self.cleanup_checkout = args.clean

        # user wants to mount a local directory into the container for
        # editing
        if args.editable:
            # the user has to point at a directory, not just a path for us
            # to be able to mount it. We might have content providers that can
            # provide content from a local `something.zip` file, which we
            # couldn't mount in editable mode
            if os.path.isdir(args.repo):
                self.volumes[os.path.abspath(args.repo)] = '.'
            else:
                self.log.error('Can not mount "{}" in editable mode '
                               'as it is not a directory'.format(args.repo),
                               extra=dict(phase='failed'))
                sys.exit(1)

        if args.json_logs:
            # register JSON excepthook to avoid non-JSON output on errors
            sys.excepthook = self.json_excepthook
            # Need to reset existing handlers, or we repeat messages
            logHandler = logging.StreamHandler()
            formatter = jsonlogger.JsonFormatter()
            logHandler.setFormatter(formatter)
            self.log = logging.getLogger("repo2docker")
            self.log.handlers = []
            self.log.addHandler(logHandler)
            self.log.setLevel(logging.INFO)
        else:
            # due to json logger stuff above,
            # our log messages include carriage returns, newlines, etc.
            # remove the additional newline from the stream handler
            self.log.handlers[0].terminator = ''
            # We don't want a [Repo2Docker] on all messages
            self.log.handlers[0].formatter = logging.Formatter(
                fmt='%(message)s'
            )

        if args.image_name:
            self.output_image_spec = args.image_name
        else:
            # Attempt to set a sane default!
            # HACK: Provide something more descriptive?
            self.output_image_spec = (
                'r2d' +
                escapism.escape(self.repo, escape_char='-').lower() +
                str(int(time.time()))
            )

        self.push = args.push
        self.run = args.run
        self.json_logs = args.json_logs

        self.build = args.build
        if not self.build:
            # Can't push nor run if we aren't building
            self.run = False
            self.push = False

        # check against self.run and not args.run as self.run is false on
        # --no-build
        if args.volumes and not self.run:
            # Can't mount if we aren't running
            print('To Mount volumes with -v, you also need to run the '
                  'container')
            sys.exit(1)

        for v in args.volumes:
            src, dest = v.split(':')
            self.volumes[src] = dest

        self.run_cmd = args.cmd

        if args.all_ports and not self.run:
            print('To publish user defined port mappings, the container must '
                  'also be run')
            sys.exit(1)

        if args.ports and not self.run:
            print('To publish user defined port mappings, the container must '
                  'also be run')
            sys.exit(1)

        if args.ports and not self.run_cmd:
            print('To publish user defined port mapping, user must specify '
                  'the command to run in the container')
            sys.exit(1)

        self.ports = validate_and_generate_port_mapping(args.ports)
        self.all_ports = args.all_ports

        if args.user_id:
            self.user_id = args.user_id
        if args.user_name:
            self.user_name = args.user_name

        if args.build_memory_limit:
            self.build_memory_limit = args.build_memory_limit

        if args.environment and not self.run:
            print('To specify environment variables, you also need to run '
                  'the container')
            sys.exit(1)

        if args.subdir:
            self.subdir = args.subdir

        if args.cache_from:
            self.cache_from = args.cache_from

        self.environment = args.environment

    def push_image(self):
        """Push docker image to registry"""
        client = docker.APIClient(version='auto', **kwargs_from_env())
        # Build a progress setup for each layer, and only emit per-layer
        # info every 1.5s
        layers = {}
        last_emit_time = time.time()
        for line in client.push(self.output_image_spec, stream=True):
            progress = json.loads(line.decode('utf-8'))
            if 'error' in progress:
                self.log.error(progress['error'], extra=dict(phase='failed'))
                sys.exit(1)
            if 'id' not in progress:
                continue
            if 'progressDetail' in progress and progress['progressDetail']:
                layers[progress['id']] = progress['progressDetail']
            else:
                layers[progress['id']] = progress['status']
            if time.time() - last_emit_time > 1.5:
                self.log.info('Pushing image\n',
                              extra=dict(progress=layers, phase='pushing'))
                last_emit_time = time.time()

    def run_image(self):
        """Run docker container from built image

        and wait for it to finish.
        """
        container = self.start_container()
        self.wait_for_container(container)

    def start_container(self):
        """Start docker container from built image

        Returns running container
        """
        client = docker.from_env(version='auto')

        docker_host = os.environ.get('DOCKER_HOST')
        if docker_host:
            host_name = urlparse(docker_host).hostname
        else:
            host_name = '127.0.0.1'
        self.hostname = host_name

        if not self.run_cmd:
            port = str(self._get_free_port())
            self.port = port
            # To use the option --NotebookApp.custom_display_url
            # make sure the base-notebook image is updated:
            # docker pull jupyter/base-notebook
            run_cmd = [
                'jupyter', 'notebook',
                '--ip', '0.0.0.0',
                '--port', port,
                "--NotebookApp.custom_display_url=http://{}:{}".format(host_name, port),
            ]
            ports = {'%s/tcp' % port: port}
        else:
            # run_cmd given by user, if port is also given then pass it on
            run_cmd = self.run_cmd
            if self.ports:
                ports = self.ports
            else:
                ports = {}
        # store ports on self so they can be retrieved in tests
        self.ports = ports

        container_volumes = {}
        if self.volumes:
            api_client = docker.APIClient(
                version='auto',
                **docker.utils.kwargs_from_env()
            )
            image = api_client.inspect_image(self.output_image_spec)
            image_workdir = image['ContainerConfig']['WorkingDir']

            for k, v in self.volumes.items():
                container_volumes[os.path.abspath(k)] = {
                    'bind': v if v.startswith('/') else os.path.join(image_workdir, v),
                    'mode': 'rw'
                }

        container = client.containers.run(
            self.output_image_spec,
            publish_all_ports=self.all_ports,
            ports=ports,
            detach=True,
            command=run_cmd,
            volumes=container_volumes,
            environment=self.environment
        )
        while container.status == 'created':
            time.sleep(0.5)
            container.reload()

        return container

    def wait_for_container(self, container):
        """Wait for a container to finish

        Displaying logs while it's running
        """

        try:
            for line in container.logs(stream=True):
                self.log.info(line.decode('utf-8'),
                              extra=dict(phase='running'))
        finally:
            container.reload()
            if container.status == 'running':
                self.log.info('Stopping container...\n',
                              extra=dict(phase='running'))
                container.kill()
            exit_code = container.attrs['State']['ExitCode']
            container.remove()
            if exit_code:
                sys.exit(exit_code)

    def _get_free_port(self):
        """
        Hacky method to get a free random port on local host
        """
        import socket
        s = socket.socket(socket.AF_INET, socket.SOCK_STREAM)
        s.bind(("", 0))
        port = s.getsockname()[1]
        s.close()
        return port

<<<<<<< HEAD
    def find_image(self):
        # check if we already have an image for this content
        client = docker.APIClient(version='auto', **kwargs_from_env())
        for image in client.images():
            if image['RepoTags'] is not None:
                for tags in image['RepoTags']:
                    if tags == self.output_image_spec + ":latest":
                        return True

        return False

    def _build_image(self, checkout_path):
        if self.subdir:
            checkout_path = os.path.join(checkout_path, self.subdir)
            if not os.path.isdir(checkout_path):
                self.log.error('Subdirectory %s does not exist',
                               self.subdir, extra=dict(phase='failure'))
                sys.exit(1)

        with chdir(checkout_path):
            for BP in self.buildpacks:
                bp = BP()
                if bp.detect():
                    picked_buildpack = bp
                    break
            else:
                picked_buildpack = self.default_buildpack()

            picked_buildpack.appendix = self.appendix

            self.log.debug(picked_buildpack.render(),
                           extra=dict(phase='building'))

            if self.build:
                build_args = {
                    'NB_USER': self.user_name,
                    'NB_UID': str(self.user_id)
                }
                self.log.info('Using %s builder\n', bp.__class__.__name__,
                              extra=dict(phase='building'))

                for l in picked_buildpack.build(self.output_image_spec,
                    self.build_memory_limit, build_args, self.cache_from):
                    if 'stream' in l:
                        self.log.info(l['stream'],
                                      extra=dict(phase='building'))
                    elif 'error' in l:
                        self.log.info(l['error'], extra=dict(phase='failure'))
                        sys.exit(1)
                    elif 'status' in l:
                            self.log.info('Fetching base image...\r',
                                          extra=dict(phase='building'))
                    else:
                        self.log.info(json.dumps(l),
                                      extra=dict(phase='building'))

=======
>>>>>>> 31d175a4
    def start(self):
        """Start execution of repo2docker"""
        # Check if r2d can connect to docker daemon
        if self.build:
            try:
                client = docker.APIClient(version='auto',
                                          **kwargs_from_env())
                del client
            except DockerException as e:
                print("Docker client initialization error. Check if docker is"
                      " running on the host.")
                print(e)
                if self.log_level == logging.DEBUG:
                    raise e
                sys.exit(1)

        # If the source to be executed is a directory, continue using the
        # directory. In the case of a local directory, it is used as both the
        # source and target. Reusing a local directory seems better than
        # making a copy of it as it might contain large files that would be
        # expensive to copy.
        if os.path.isdir(self.repo):
            checkout_path = self.repo
        else:
            if self.git_workdir is None:
                checkout_path = tempfile.mkdtemp(prefix='repo2docker')
            else:
                checkout_path = self.git_workdir

        # keep as much as possible in the context manager to make sure we
        # cleanup if things go wrong
        with maybe_cleanup(checkout_path, self.cleanup_checkout):
            self.fetch(self.repo, self.ref, checkout_path)

            if self.subdir:
                checkout_path = os.path.join(checkout_path, self.subdir)
                if not os.path.isdir(checkout_path):
                    self.log.error('Subdirectory %s does not exist',
                                   self.subdir, extra=dict(phase='failure'))
                    sys.exit(1)

            with chdir(checkout_path):
                for BP in self.buildpacks:
                    bp = BP()
                    if bp.detect():
                        picked_buildpack = bp
                        break
                else:
                    picked_buildpack = self.default_buildpack()

                picked_buildpack.appendix = self.appendix

                self.log.debug(picked_buildpack.render(),
                               extra=dict(phase='building'))

                if self.build:
                    build_args = {
                        'NB_USER': self.user_name,
                        'NB_UID': str(self.user_id)
                    }
                    self.log.info('Using %s builder\n', bp.__class__.__name__,
                                  extra=dict(phase='building'))

                    for l in picked_buildpack.build(self.output_image_spec,
                        self.build_memory_limit, build_args):
                        if 'stream' in l:
                            self.log.info(l['stream'],
                                          extra=dict(phase='building'))
                        elif 'error' in l:
                            self.log.info(l['error'], extra=dict(phase='failure'))
                            sys.exit(1)
                        elif 'status' in l:
                                self.log.info('Fetching base image...\r',
                                              extra=dict(phase='building'))
                        else:
                            self.log.info(json.dumps(l),
                                          extra=dict(phase='building'))

        if self.push:
            self.push_image()

        if self.run:
            self.run_image()<|MERGE_RESOLUTION|>--- conflicted
+++ resolved
@@ -696,65 +696,6 @@
         s.close()
         return port
 
-<<<<<<< HEAD
-    def find_image(self):
-        # check if we already have an image for this content
-        client = docker.APIClient(version='auto', **kwargs_from_env())
-        for image in client.images():
-            if image['RepoTags'] is not None:
-                for tags in image['RepoTags']:
-                    if tags == self.output_image_spec + ":latest":
-                        return True
-
-        return False
-
-    def _build_image(self, checkout_path):
-        if self.subdir:
-            checkout_path = os.path.join(checkout_path, self.subdir)
-            if not os.path.isdir(checkout_path):
-                self.log.error('Subdirectory %s does not exist',
-                               self.subdir, extra=dict(phase='failure'))
-                sys.exit(1)
-
-        with chdir(checkout_path):
-            for BP in self.buildpacks:
-                bp = BP()
-                if bp.detect():
-                    picked_buildpack = bp
-                    break
-            else:
-                picked_buildpack = self.default_buildpack()
-
-            picked_buildpack.appendix = self.appendix
-
-            self.log.debug(picked_buildpack.render(),
-                           extra=dict(phase='building'))
-
-            if self.build:
-                build_args = {
-                    'NB_USER': self.user_name,
-                    'NB_UID': str(self.user_id)
-                }
-                self.log.info('Using %s builder\n', bp.__class__.__name__,
-                              extra=dict(phase='building'))
-
-                for l in picked_buildpack.build(self.output_image_spec,
-                    self.build_memory_limit, build_args, self.cache_from):
-                    if 'stream' in l:
-                        self.log.info(l['stream'],
-                                      extra=dict(phase='building'))
-                    elif 'error' in l:
-                        self.log.info(l['error'], extra=dict(phase='failure'))
-                        sys.exit(1)
-                    elif 'status' in l:
-                            self.log.info('Fetching base image...\r',
-                                          extra=dict(phase='building'))
-                    else:
-                        self.log.info(json.dumps(l),
-                                      extra=dict(phase='building'))
-
-=======
->>>>>>> 31d175a4
     def start(self):
         """Start execution of repo2docker"""
         # Check if r2d can connect to docker daemon
