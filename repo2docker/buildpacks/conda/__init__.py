--- conflicted
+++ resolved
@@ -51,13 +51,10 @@
         env = super().get_build_env() + [
             ("CONDA_DIR", "${APP_BASE}/conda"),
             ("NB_PYTHON_PREFIX", "${CONDA_DIR}/envs/notebook"),
-<<<<<<< HEAD
             # We install npm / node from conda-forge
             ("NPM_DIR", "${APP_BASE}/npm"),
             ("NPM_CONFIG_GLOBALCONFIG", "${NPM_DIR}/npmrc"),
-=======
             ("NB_ENVIRONMENT_FILE", self._nb_environment_file),
->>>>>>> 4da2e1e7
         ]
         if self._nb_requirements_file:
             env.append(("NB_REQUIREMENTS_FILE", self._nb_requirements_file))
