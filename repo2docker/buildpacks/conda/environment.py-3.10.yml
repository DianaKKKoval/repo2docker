# AUTO GENERATED FROM environment.yml, DO NOT MANUALLY MODIFY
<<<<<<< HEAD
# Generated on 2022-11-18 22:33:38 UTC
=======
# Generated on 2023-01-23 12:08:19 UTC
>>>>>>> 12f94dc6
channels:
- conda-forge
dependencies:
- python=3.10.*
- nodejs=18
- pip
- ipywidgets==8.0.2
- jupyter-offlinenotebook==0.2.2
- jupyter-resource-usage==0.7.0
- jupyterlab==3.4.8
- jupyterhub-singleuser==1.5.0
- notebook==6.4.12
- nteract_on_jupyter==2.1.3<|MERGE_RESOLUTION|>--- conflicted
+++ resolved
@@ -1,9 +1,5 @@
 # AUTO GENERATED FROM environment.yml, DO NOT MANUALLY MODIFY
-<<<<<<< HEAD
 # Generated on 2022-11-18 22:33:38 UTC
-=======
-# Generated on 2023-01-23 12:08:19 UTC
->>>>>>> 12f94dc6
 channels:
 - conda-forge
 dependencies:
